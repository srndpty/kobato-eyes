--- conflicted
+++ resolved
@@ -805,16 +805,13 @@
         self._table_view.setModel(self._table_model)
         self._table_view.horizontalHeader().setStretchLastSection(True)
         self._table_view.setIconSize(QSize(self._THUMB_SIZE, self._THUMB_SIZE))
-<<<<<<< HEAD
         self._table_view.setVerticalScrollMode(QAbstractItemView.ScrollMode.ScrollPerPixel)
         self._table_view.setHorizontalScrollMode(QAbstractItemView.ScrollMode.ScrollPerPixel)
         scroll_amount = 36
         self._table_view.verticalScrollBar().setSingleStep(scroll_amount)
         self._table_view.horizontalScrollBar().setSingleStep(scroll_amount)
-=======
         self._table_view.setContextMenuPolicy(Qt.ContextMenuPolicy.CustomContextMenu)
         self._table_view.customContextMenuRequested.connect(self._on_table_context_menu)
->>>>>>> 1f40af60
 
         self._grid_model = QStandardItemModel(self)
         self._grid_view = QListView(self)
