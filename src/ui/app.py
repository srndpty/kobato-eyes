--- conflicted
+++ resolved
@@ -8,11 +8,8 @@
 from logging.handlers import RotatingFileHandler
 
 from utils.env import is_headless
-<<<<<<< HEAD
 from utils.paths import ensure_dirs, get_app_paths, migrate_data_dir_if_needed
-=======
 from utils.paths import get_log_dir
->>>>>>> cce0343f
 
 HEADLESS = is_headless()
 
@@ -96,11 +93,8 @@
 
     QGuiApplication.setAttribute(Qt.ApplicationAttribute.AA_UseSoftwareOpenGL)
 
-<<<<<<< HEAD
     from core.config import PipelineSettings
     from db.connection import bootstrap_if_needed, get_conn
-=======
->>>>>>> cce0343f
     from ui.dup_tab import DupTab
     from ui.settings_tab import SettingsTab
     from ui.tags_tab import TagsTab
@@ -169,7 +163,6 @@
 
         def __init__(self, view_model: MainViewModel | None = None) -> None:
             super().__init__()
-<<<<<<< HEAD
             migrate_data_dir_if_needed()
             ensure_dirs()
             app_paths = get_app_paths()
@@ -177,12 +170,10 @@
             logger.info("DB at %s", db_path)
             _quick_settle_sqlite(db_path)
             bootstrap_if_needed(db_path)
-=======
             self._view_model = view_model or MainViewModel(self)
             self._tags_view_model = self._view_model.create_tags_view_model(self)
             self._dup_view_model = self._view_model.create_dup_view_model(self)
             self._settings_view_model = self._view_model.create_settings_view_model(self)
->>>>>>> cce0343f
             self.setWindowTitle("kobato-eyes")
             self._tabs = QTabWidget()
             self._tags_tab = TagsTab(self, view_model=self._tags_view_model)
