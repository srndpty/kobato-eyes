"""Prototype settings UI for kobato-eyes."""

from __future__ import annotations

import logging
from pathlib import Path
from typing import TYPE_CHECKING, Iterable

from PyQt6.QtCore import pyqtSignal
from PyQt6.QtWidgets import (
    QCheckBox,
    QComboBox,
    QDialog,
    QDialogButtonBox,
    QFileDialog,
    QFormLayout,
    QHBoxLayout,
    QLabel,
    QLineEdit,
    QMessageBox,
    QPlainTextEdit,
    QPushButton,
    QToolTip,
    QVBoxLayout,
    QWidget,
)

<<<<<<< HEAD
from core.config import load_settings, save_settings
from core.config import PipelineSettings, TaggerSettings
from db.admin import reset_database
from utils.paths import get_db_path
=======
from core.settings import PipelineSettings, TaggerSettings
from ui.viewmodels import SettingsViewModel
>>>>>>> cce0343f

if TYPE_CHECKING:
    from core.pipeline import ProcessingPipeline
    from ui.tags_tab import TagsTab


logger = logging.getLogger(__name__)


def _format_size(value: int) -> str:
    units = ["B", "KB", "MB", "GB", "TB"]
    size = float(value)
    for unit in units:
        if size < 1024 or unit == units[-1]:
            if unit == "B":
                return f"{int(size)} {unit}"
            return f"{size:.1f} {unit}"
        size /= 1024
    return f"{size:.1f} TB"


def _database_size(db_path: Path) -> int:
    total = 0
    for candidate in (
        db_path,
        db_path.with_name(f"{db_path.name}-wal"),
        db_path.with_name(f"{db_path.name}-shm"),
    ):
        try:
            total += candidate.stat().st_size
        except OSError:
            continue
    return total


class ResetDatabaseDialog(QDialog):
    """Confirm destructive database resets with optional backups."""

    def __init__(self, db_path: Path, parent: QWidget | None = None) -> None:
        super().__init__(parent)
        self.setWindowTitle("Reset database")
        self.setModal(True)

        description = QLabel(self)
        description.setWordWrap(True)
        size_text = _format_size(_database_size(db_path))
        description.setText(
            (
                "This will delete the current database and recreate an empty schema.\n\n"
                f"Path: {db_path}\n"
                f"Current size (including WAL/SHM): {size_text}\n\n"
                "Existing search results and tags will be lost."
            )
        )

        self._backup_check = QCheckBox("Backup .db / -wal / -shm before deleting (recommended)", self)
        self._backup_check.setChecked(True)

        self._rescan_check = QCheckBox("Start indexing immediately after reset", self)
        self._rescan_check.setChecked(True)

        confirm_label = QLabel("Type RESET to confirm:", self)
        self._confirm_edit = QLineEdit(self)
        self._confirm_edit.setPlaceholderText("RESET")
        self._confirm_edit.textChanged.connect(self._update_button_state)

        self._button_box = QDialogButtonBox(
            QDialogButtonBox.StandardButton.Cancel | QDialogButtonBox.StandardButton.Ok,
            self,
        )
        self._button_box.accepted.connect(self.accept)
        self._button_box.rejected.connect(self.reject)
        ok_button = self._button_box.button(QDialogButtonBox.StandardButton.Ok)
        if ok_button is not None:
            ok_button.setEnabled(False)

        layout = QVBoxLayout(self)
        layout.addWidget(description)
        layout.addWidget(self._backup_check)
        layout.addWidget(self._purge_check)
        layout.addWidget(self._rescan_check)
        layout.addWidget(confirm_label)
        layout.addWidget(self._confirm_edit)
        layout.addWidget(self._button_box)

    def _update_button_state(self, text: str) -> None:
        ok_button = self._button_box.button(QDialogButtonBox.StandardButton.Ok)
        if ok_button is not None:
            ok_button.setEnabled(text.strip() == "RESET")

    @property
    def backup_enabled(self) -> bool:
        return self._backup_check.isChecked()

    @property
    def start_index_enabled(self) -> bool:
        return self._rescan_check.isChecked()


class SettingsTab(QWidget):
    """Provide minimal controls for pipeline configuration."""

    settings_applied = pyqtSignal(PipelineSettings)

    def __init__(
        self,
        parent: QWidget | None = None,
        *,
        view_model: SettingsViewModel | None = None,
    ) -> None:
        super().__init__(parent)
        self._view_model = view_model or SettingsViewModel(self)
        self._view_model.settings_applied.connect(self.settings_applied.emit)
        self._roots_edit = QPlainTextEdit(self)
        self._roots_edit.setPlaceholderText("One path per line")
        self._excluded_edit = QPlainTextEdit(self)
        self._excluded_edit.setPlaceholderText("Paths to ignore")

        self._device_combo = QComboBox(self)
        self._device_combo.addItem("Auto", "auto")
        self._device_combo.addItem("CUDA", "cuda")
        self._device_combo.addItem("CPU", "cpu")

        self._tagger_combo = QComboBox(self)
        self._tagger_combo.addItems(["dummy", "wd14-onnx"])
        self._tagger_combo.currentTextChanged.connect(self._update_tagger_inputs)

        self._tagger_model_edit = QLineEdit(self)
        self._tagger_model_edit.setPlaceholderText("Path to WD14 ONNX model")
        self._tagger_model_button = QPushButton("Browse…", self)
        self._tagger_model_button.clicked.connect(self._on_browse_model)
        tagger_model_row = QWidget(self)
        tagger_layout = QHBoxLayout(tagger_model_row)
        tagger_layout.setContentsMargins(0, 0, 0, 0)
        tagger_layout.addWidget(self._tagger_model_edit)
        tagger_layout.addWidget(self._tagger_model_button)

        self._tagger_env_button = QPushButton("Check environment", self)
        self._tagger_env_button.setToolTip("Log and display available ONNX providers")
        self._tagger_env_button.clicked.connect(self._on_check_tagger_env)
        tagger_env_row = QWidget(self)
        tagger_env_layout = QHBoxLayout(tagger_env_row)
        tagger_env_layout.setContentsMargins(0, 0, 0, 0)
        tagger_env_layout.addWidget(self._tagger_env_button)
        tagger_env_layout.addStretch()

        apply_button = QPushButton("Apply", self)
        apply_button.clicked.connect(self._emit_settings)

        self._reset_button = QPushButton("Reset database…", self)
        self._reset_button.clicked.connect(self._on_reset_database)

        form = QFormLayout()
        form.addRow(QLabel("Roots"), self._roots_edit)
        form.addRow(QLabel("Excluded"), self._excluded_edit)
        form.addRow("Device", self._device_combo)
        form.addRow("Tagger", self._tagger_combo)
        form.addRow("Model path", tagger_model_row)
        form.addRow("", tagger_env_row)

        layout = QVBoxLayout(self)
        layout.addLayout(form)
        layout.addStretch()
        buttons = QHBoxLayout()
        buttons.addWidget(self._reset_button)
        buttons.addStretch()
        buttons.addWidget(apply_button)
        layout.addLayout(buttons)

        self._current_settings: PipelineSettings = self._view_model.current_settings
        self._pipeline: ProcessingPipeline | None = None
        self._tags_tab: TagsTab | None = None
        self.load_settings(self._current_settings)

    def load_settings(self, settings: PipelineSettings) -> None:
        self._current_settings = settings
        self._view_model.set_current_settings(settings)
        self._roots_edit.setPlainText("\n".join(str(path) for path in settings.roots))
        self._excluded_edit.setPlainText("\n".join(str(path) for path in settings.excluded))

        tagger_index = self._tagger_combo.findText(settings.tagger.name)
        if tagger_index >= 0:
            self._tagger_combo.setCurrentIndex(tagger_index)
        else:
            self._tagger_combo.setCurrentText(settings.tagger.name)
        self._tagger_model_edit.setText(settings.tagger.model_path or "")
        self._update_tagger_inputs(self._tagger_combo.currentText())

    def _emit_settings(self) -> None:
        current = self._current_settings or PipelineSettings()
        previous_tagger = current.tagger if current else TaggerSettings()
        tagger_name = self._tagger_combo.currentText()
        is_wd14 = tagger_name.lower() == "wd14-onnx"
        model_path_text = self._tagger_model_edit.text().strip()
        model_path = model_path_text if is_wd14 and model_path_text else None
        settings = self._view_model.build_settings(
            roots=[Path(line) for line in self._lines(self._roots_edit) if line],
            excluded=[Path(line) for line in self._lines(self._excluded_edit) if line],
            tagger_name=tagger_name,
            model_path=model_path,
            previous_tagger=previous_tagger,
        )
        self._current_settings = settings
        self._view_model.apply_settings(settings)

    @staticmethod
    def _lines(edit: QPlainTextEdit) -> Iterable[str]:
        return (line.strip() for line in edit.toPlainText().splitlines())

    def _update_tagger_inputs(self, name: str) -> None:
        is_wd14 = name.lower() == "wd14-onnx"
        self._tagger_model_edit.setEnabled(is_wd14)
        self._tagger_model_button.setEnabled(is_wd14)
        self._tagger_env_button.setEnabled(is_wd14)

    def set_pipeline(self, pipeline: ProcessingPipeline | None) -> None:
        self._pipeline = pipeline

    def set_tags_tab(self, tags_tab: TagsTab | None) -> None:
        self._tags_tab = tags_tab

    def _on_reset_database(self) -> None:
        db_path = self._view_model.db_path
        dialog = ResetDatabaseDialog(db_path, self)
        if dialog.exec() != int(QDialog.DialogCode.Accepted):
            return

        if self._tags_tab is not None and self._tags_tab.is_indexing_active():
            QMessageBox.warning(
                self,
                "Reset database",
                "Indexing is currently running. Please wait until it finishes before resetting.",
            )
            return

        backup = dialog.backup_enabled
        start_index = dialog.start_index_enabled

        if self._pipeline is not None:
            try:
                self._pipeline.stop()
            except Exception:  # pragma: no cover - defensive logging
                logger.exception("Failed to stop processing pipeline before reset")

        if self._tags_tab is not None:
            self._tags_tab.prepare_for_database_reset()

        try:
            result = self._view_model.reset_database(backup=backup)
        except Exception as exc:
            if self._tags_tab is not None:
                self._tags_tab.restore_connection()
            QMessageBox.critical(
                self,
                "Reset failed",
                ("Database reset failed. Ensure no other process is accessing the database.\n" f"Details: {exc}"),
            )
            return

        if self._tags_tab is not None:
            self._tags_tab.handle_database_reset()

        backup_paths = [Path(path) for path in result.get("backup_paths", [])]
        message_lines = ["Database reset completed successfully."]
        if backup_paths:
            message_lines.append("Backups saved to:")
            message_lines.extend(f"  • {path}" for path in backup_paths)
        else:
            message_lines.append("No backup files were created.")

        QMessageBox.information(self, "Reset database", "\n".join(message_lines))

        if start_index and self._tags_tab is not None:
            self._tags_tab.start_indexing_now()

    def _on_browse_model(self) -> None:
        text_value = self._tagger_model_edit.text().strip()
        start_dir = str(Path(text_value).expanduser().parent) if text_value else ""
        file_path, _ = QFileDialog.getOpenFileName(
            self,
            "Select WD14 ONNX model",
            start_dir,
            "ONNX model (*.onnx);;All files (*)",
        )
        if file_path:
            self._tagger_model_edit.setText(file_path)

    def _on_check_tagger_env(self) -> None:
        message = self._view_model.check_tagger_environment()
        self._show_environment_message(message)

    def _show_environment_message(self, message: str) -> None:
        rect = self._tagger_env_button.rect()
        global_pos = self._tagger_env_button.mapToGlobal(rect.center())
        QToolTip.showText(global_pos, message, self._tagger_env_button, rect, 4000)


__all__ = ["SettingsTab"]<|MERGE_RESOLUTION|>--- conflicted
+++ resolved
@@ -25,15 +25,12 @@
     QWidget,
 )
 
-<<<<<<< HEAD
 from core.config import load_settings, save_settings
 from core.config import PipelineSettings, TaggerSettings
 from db.admin import reset_database
 from utils.paths import get_db_path
-=======
 from core.settings import PipelineSettings, TaggerSettings
 from ui.viewmodels import SettingsViewModel
->>>>>>> cce0343f
 
 if TYPE_CHECKING:
     from core.pipeline import ProcessingPipeline
