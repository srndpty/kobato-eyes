--- conflicted
+++ resolved
@@ -1,302 +1,40 @@
-<<<<<<< HEAD
-from __future__ import annotations
-
-import logging
-import os
-import time
-from pathlib import Path
-
-import numpy as np
-
-from core.pipeline.contracts import DBItem, DBWriteQueue
-from db.connection import get_conn
-from tagger.base import TagCategory
-
-from .maintenance import _settle_after_quiesce
-from .resolver import _resolve_tagger
-
-# from .loaders import PrefetchLoaderPrepared
-from .testhooks import TaggingDeps
-from .types import IndexPhase, IndexProgress, PipelineContext, ProgressEmitter, _FileRecord
-
-logger = logging.getLogger(__name__)
-
-
-class TaggingStage:
-    def __init__(self, ctx: PipelineContext, emitter: ProgressEmitter, deps: TaggingDeps | None = None):
-        self.ctx = ctx
-        self.emitter = emitter
-        # 実運用ではデフォルト依存を使用、テスト時は差し替え
-        self._deps = deps or TaggingDeps()
-
-    def _log_step(self, stage: str, done: int, total: int, last: int) -> int:
-        if total <= 0:
-            return last
-        step = max(1, total // 5)
-        if done >= total or done - last >= step:
-            logger.info("%s progress: %d/%d", stage, done, total)
-            return done
-        return last
-
-    def run(self, records: list[_FileRecord]) -> tuple[int, int, list[tuple[int, np.ndarray]]]:
-        thresholds = self.ctx.thresholds
-        max_tags_map = self.ctx.max_tags_map
-        tagger_sig = self.ctx.tagger_sig
-        settings = self.ctx.settings
-        db_path = self.ctx.db_path
-
-        tag_records = [r for r in records if r.needs_tagging and not r.load_failed]
-        self.emitter.emit(IndexProgress(phase=IndexPhase.TAG, done=0, total=len(tag_records)), force=True)
-        self.emitter.emit(IndexProgress(phase=IndexPhase.FTS, done=0, total=len(tag_records)), force=True)
-        if not tag_records:
-            return 0, 0, []
-
-        processed_tags = 0
-        fts_processed = 0
-        last_logged = 0
-        quiesced = False
-        dbw: DBWriteQueue | None = None
-
-        def _dbw_progress(kind: str, done: int, total: int) -> None:
-            nonlocal fts_processed
-            fts_processed = done
-            self.emitter.emit(IndexProgress(phase=IndexPhase.FTS, done=done, total=total))
-            try:
-                logger.info("finalizing: %s %d/%d", kind.split(".")[0], done, total)
-            except Exception:
-                pass
-
-        try:
-            conn = get_conn(db_path, allow_when_quiesced=True)
-            try:
-                conn.close()
-            except Exception:
-                pass
-
-            self._deps.quiesce.begin()
-            quiesced = True
-
-            tagger = _resolve_tagger(settings, None, thresholds=thresholds or None, max_tags=max_tags_map or None)
-            logger.info("Tagging %d image(s)", len(tag_records))
-
-            dbw = self._deps.dbwriter_factory(
-                db_path=db_path,
-                flush_chunk=getattr(settings, "db_flush_chunk", 1024),
-                fts_topk=getattr(settings, "fts_topk", 128),
-                queue_size=int(os.environ.get("KE_DB_QUEUE", "1024")),
-                default_tagger_sig=tagger_sig,
-                unsafe_fast=True,
-                skip_fts=True,
-                progress_cb=_dbw_progress,
-            )
-            dbw.start()
-            time.sleep(0.2)
-            dbw.raise_if_failed()
-
-            rec_by_path: dict[str, _FileRecord] = {str(r.path): r for r in tag_records}
-            tag_paths: list[str] = list(rec_by_path.keys())
-            tag_paths.sort(key=lambda p: (Path(p).parent, os.path.getsize(p)))
-            current_batch = 32
-            # current_batch = max(1, int(getattr(settings, "batch_size", 32) or 32))
-            prefetch_depth = int(os.environ.get("KE_PREFETCH_DEPTH", "128") or "128") or 128
-            io_workers = int(os.environ.get("KE_IO_WORKERS", "12") or "12") or None
-
-            loader = self._deps.loader_factory(
-                tag_paths,
-                tagger,
-                current_batch,
-                prefetch_depth,
-                io_workers,
-            )
-
-            def _infer_prepared_with_retry(np_batch):
-                try:
-                    return tagger.infer_batch_prepared(
-                        np_batch, thresholds=thresholds or None, max_tags=max_tags_map or None
-                    )
-                except Exception:
-                    # OOM等で失敗したら分割して再試行
-                    n = np_batch.shape[0]
-                    if n <= 1:
-                        raise
-                    mid = n // 2
-                    left = _infer_prepared_with_retry(np_batch[:mid])
-                    right = _infer_prepared_with_retry(np_batch[mid:])
-                    return left + right
-
-            try:
-                loader_iter = iter(loader)
-                while True:
-                    t_wait0 = time.perf_counter()
-                    try:
-                        batch = next(loader_iter)
-                    except StopIteration:
-                        break
-
-                    wait_batch_ms = (time.perf_counter() - t_wait0) * 1000.0
-                    if self.emitter.cancelled(self.ctx.is_cancelled):
-                        break
-                    if not batch:
-                        logger.info("PIPE wait_batch=%.2fms (empty batch)", wait_batch_ms)
-                        continue
-                    batch_paths, batch_np_rgb, sizes = batch
-
-                    batch_recs: list[_FileRecord] = []
-                    rgb_list: list[np.ndarray] = []
-                    wh_needed: list[tuple[int | None, int | None]] = []
-                    for p, arr, (_w, _h) in zip(batch_paths, batch_np_rgb, sizes):
-                        if arr is None:
-                            continue
-                        rec = rec_by_path.get(p)
-                        if rec is None:
-                            continue
-                        batch_recs.append(rec)
-                        rgb_list.append(arr)
-                        need_wh = rec.is_new or rec.changed or rec.width is None or rec.height is None
-                        if need_wh:
-                            h, w = arr.shape[:2]
-                            wh_needed.append((int(w), int(h)))
-                        else:
-                            wh_needed.append((None, None))
-                    if not rgb_list:
-                        continue
-
-                    qsz = getattr(loader, "qsize", lambda: -1)()
-                    logger.info("PIPE batch=%d wait_batch=%.2fms loader_qsize=%d", len(rgb_list), wait_batch_ms, qsz)
-
-                    try:
-                        results = _infer_prepared_with_retry(batch_np_rgb)
-                    except Exception:
-                        logger.exception("Tagger failed for a prepared batch")
-                        continue
-
-                    per_file_items: list[DBItem] = []
-                    now_ts = time.time()
-                    for rec, result, (w_opt, h_opt) in zip(batch_recs, results, wh_needed):
-                        merged: dict[str, tuple[float, TagCategory]] = {}
-                        for pred in result.tags:
-                            name = pred.name.strip()
-                            if not name:
-                                continue
-                            s = float(pred.score)
-                            cur = merged.get(name)
-                            if (cur is None) or (s > cur[0]):
-                                merged[name] = (s, pred.category)
-                        items = [(n, s, int(c)) for n, (s, c) in merged.items()]
-                        per_file_items.append(
-                            DBItem(rec.file_id, items, w_opt, h_opt, tagger_sig=tagger_sig, tagged_at=now_ts)
-                        )
-
-                        # prev_sig = rec.stored_tagger_sig
-                        rec.needs_tagging = False
-                        rec.tag_exists = True
-                        rec.stored_tagger_sig = tagger_sig
-                        rec.current_tagger_sig = tagger_sig
-                        rec.last_tagged_at = now_ts
-
-                    q_before = None
-                    try:
-                        q_before = dbw.qsize()
-                    except Exception:
-                        pass
-                    t_enqueue0 = time.perf_counter()
-                    for db_item in per_file_items:
-                        dbw.put(db_item)
-                    enqueue_ms = (time.perf_counter() - t_enqueue0) * 1000.0
-                    q_after = None
-                    try:
-                        q_after = dbw.qsize()
-                    except Exception:
-                        pass
-
-                    logger.info(
-                        "PIPE batch=%d wait_batch=%.2fms enqueue=%.2fms qsize=%s->%s",
-                        len(per_file_items),
-                        wait_batch_ms,
-                        enqueue_ms,
-                        q_before,
-                        q_after,
-                    )
-                    processed_tags += len(per_file_items)
-                    fts_processed += len(per_file_items)
-                    last_logged = self._log_step("Tagging", processed_tags, len(tag_records), last_logged)
-                    self.emitter.emit(IndexProgress(phase=IndexPhase.TAG, done=processed_tags, total=len(tag_records)))
-                    self.emitter.emit(IndexProgress(phase=IndexPhase.FTS, done=fts_processed, total=len(tag_records)))
-
-            finally:
-                try:
-                    loader.close()
-                except Exception:
-                    pass
-                if dbw is not None:
-                    try:
-                        dbw.stop(flush=True, wait_forever=True)
-                    finally:
-                        dbw = None
-                if quiesced:
-                    try:
-                        self._deps.quiesce.end()
-                    except Exception:
-                        logger.exception("end_quiesce failed")
-                    quiesced = False
-                try:
-                    _settle_after_quiesce(str(db_path))
-                except Exception:
-                    logger.warning("settle_after_quiesce failed; continuing")
-
-            logger.info("Tagging complete: %d image(s) processed", processed_tags)
-            self.emitter.emit(
-                IndexProgress(phase=IndexPhase.TAG, done=processed_tags, total=len(tag_records)), force=True
-            )
-            self.emitter.emit(
-                IndexProgress(phase=IndexPhase.FTS, done=fts_processed, total=len(tag_records)), force=True
-            )
-        except Exception as exc:
-            logger.exception("Tagging stage failed: %s", exc)
-
-        return processed_tags, fts_processed, []
-
-
-__all__ = ["TaggingStage"]
-=======
-"""Compatibility wrappers for the refactored tagging and writing stages."""
-
-from __future__ import annotations
-
-from core.pipeline.types import PipelineContext, ProgressEmitter, _FileRecord
-
-from .stages.tag_stage import TagStage, TagStageDeps, TagStageResult
-from .stages.write_stage import WriteStage, WriteStageDeps, WriteStageResult
-
-
-class TaggingStage:
-    """Backward-compatible wrapper composing tagging and write stages."""
-
-    def __init__(
-        self,
-        ctx: PipelineContext,
-        emitter: ProgressEmitter,
-        deps: TagStageDeps | None = None,
-        writer_deps: WriteStageDeps | None = None,
-    ) -> None:
-        self._ctx = ctx
-        self._emitter = emitter
-        self._tag_stage = TagStage(deps=deps)
-        self._write_stage = WriteStage(deps=writer_deps)
-
-    def run(self, records: list[_FileRecord]) -> tuple[int, int, list[tuple[int, object]]]:
-        tag_result = self._tag_stage.run(self._ctx, self._emitter, records)
-        write_result = self._write_stage.run(self._ctx, self._emitter, tag_result)
-        return tag_result.tagged_count, write_result.fts_processed, []
-
-
-__all__ = [
-    "TaggingStage",
-    "TagStage",
-    "TagStageResult",
-    "TagStageDeps",
-    "WriteStage",
-    "WriteStageResult",
-    "WriteStageDeps",
-]
->>>>>>> 51860a82
+"""Compatibility wrappers for the refactored tagging and writing stages."""
+
+from __future__ import annotations
+
+from core.pipeline.types import PipelineContext, ProgressEmitter, _FileRecord
+
+from .stages.tag_stage import TagStage, TagStageDeps, TagStageResult
+from .stages.write_stage import WriteStage, WriteStageDeps, WriteStageResult
+
+
+class TaggingStage:
+    """Backward-compatible wrapper composing tagging and write stages."""
+
+    def __init__(
+        self,
+        ctx: PipelineContext,
+        emitter: ProgressEmitter,
+        deps: TagStageDeps | None = None,
+        writer_deps: WriteStageDeps | None = None,
+    ) -> None:
+        self._ctx = ctx
+        self._emitter = emitter
+        self._tag_stage = TagStage(deps=deps)
+        self._write_stage = WriteStage(deps=writer_deps)
+
+    def run(self, records: list[_FileRecord]) -> tuple[int, int, list[tuple[int, object]]]:
+        tag_result = self._tag_stage.run(self._ctx, self._emitter, records)
+        write_result = self._write_stage.run(self._ctx, self._emitter, tag_result)
+        return tag_result.tagged_count, write_result.fts_processed, []
+
+
+__all__ = [
+    "TaggingStage",
+    "TagStage",
+    "TagStageResult",
+    "TagStageDeps",
+    "WriteStage",
+    "WriteStageResult",
+    "WriteStageDeps",
+]