--- conflicted
+++ resolved
@@ -112,7 +112,6 @@
     size: int | None = None,
     mtime: float | None = None,
     sha256: str | None = None,
-    is_present: int | bool = 1,
     width: int | None = None,
     height: int | None = None,
     indexed_at: float | None = None,
@@ -135,14 +134,9 @@
             indexed_at,
             tagger_sig,
             last_tagged_at,
-            is_present,
             deleted_at
         )
-<<<<<<< HEAD
         VALUES (?, ?, ?, ?, ?, ?, ?, ?, ?, ?, ?)
-=======
-        VALUES (?, ?, ?, ?, ?, ?, ?, ?, ?, ?)
->>>>>>> f5fe3d8e
         ON CONFLICT(path) DO UPDATE SET
             size = excluded.size,
             mtime = excluded.mtime,
@@ -153,10 +147,10 @@
             indexed_at = COALESCE(excluded.indexed_at, files.indexed_at),
             tagger_sig = COALESCE(excluded.tagger_sig, files.tagger_sig),
             last_tagged_at = COALESCE(excluded.last_tagged_at, files.last_tagged_at),
-            is_present = excluded.is_present,
             deleted_at = excluded.deleted_at
         RETURNING id
     """
+    isp_val = None if is_present is None else int(bool(is_present))
 
     with conn:
         cursor = conn.execute(
@@ -166,13 +160,12 @@
                 size,
                 mtime,
                 sha256,
-                int(is_present),
+                isp_val,
                 width,
                 height,
                 indexed_at,
                 tagger_sig,
                 last_tagged_at,
-                1 if is_present else 0,
                 deleted_at,
             ),
         )
